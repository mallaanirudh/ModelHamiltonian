--- conflicted
+++ resolved
@@ -1,12 +1,8 @@
 from abc import ABC, abstractmethod
 from typing import TextIO
 import numpy as np
-<<<<<<< HEAD
 from scipy.sparse import csr_matrix, diags
-=======
-from scipy.sparse import csr_matrix
 from utils import convert_indices
->>>>>>> a75898a5
 
 
 class HamiltonianAPI(ABC):
