--- conflicted
+++ resolved
@@ -127,7 +127,6 @@
             for p in range(n_sp):
                 for q in range(n_sp):
                     if p != q:
-<<<<<<< HEAD
                         i, j = convert_indices(Nv, p, q, p, q)
                         v[i, j] = self.gamma[p, q]
 
@@ -139,19 +138,7 @@
 
                         i, j = convert_indices(Nv, p + n_sp, q + n_sp, p + n_sp, q + n_sp)
                         v[i, j] = self.gamma[p + n_sp, q + n_sp]
-=======
-                        i,j = convert_indices(Nv, p, q, p, q)
-                        v[i,j] = self.gamma[p, q]
 
-                        i,j = convert_indices(Nv, p, q+n_sp, p, q+n_sp)
-                        v[i,j] = self.gamma[p, q+n_sp]
-   
-                        i,j = convert_indices(Nv, p+n_sp, q, p+n_sp, q)
-                        v[i,j] = self.gamma[p+n_sp, q]
-   
-                        i,j = convert_indices(Nv, p+n_sp, q+n_sp, p+n_sp, q+n_sp)
-                        v[i,j] = self.gamma[p+n_sp, q+n_sp]
->>>>>>> 4340112e
         v *= 0.5
 
         # converting basis if necessary
@@ -163,8 +150,4 @@
             raise TypeError("Wrong basis")
 
         # return either sparse csr array (default) or dense N^2*N^2 array
-<<<<<<< HEAD
-        return self.to_dense(v, dim=4) if dense else v
-=======
-        return self.to_dense(v) if dense else v
->>>>>>> 4340112e
+        return self.to_dense(v, dim=4) if dense else v