# Model Hamiltonian

This utility generates 1- and 2-electron integrals corresponding to various model Hamiltonians. The basic input is some indication of connectivity, either explicitly or as a lattice. One then specifies the Hamiltonian of interest. The output are 1- and 2-electron integrals in a format convenient for use in other (external) software packages.


## Installation

```
python3 -m pip install .
```

### Subversions of the ModelHamiltonian
To install a specific subversion of the ModelHamiltonian, you can use the following command:
- For the GPT subversion:

```
python3 -m pip install .[gpt]
```
- For the GUI subversion:

```
python3 -m pip install .[gui]
```

- For the TOML subversion:

```
python3 -m pip install .[toml]
```

## Coding Guidelines

We document our default QC-Devs guidelines in the [.github repository](https://github.com/theochem/.github/).
We particularly suggest you review:

* [Contributing to QC-Devs](https://github.com/theochem/.github/blob/main/CONTRIBUTING.md)
* [QC-Devs Code of Conduct](https://github.com/theochem/.github/blob/main/CODE_OF_CONDUCT.md)

We also recommend installing pre-commit hooks. That ensure certain basic coding
style issues can be detected and fixed before submitting the pull request.
<<<<<<< HEAD
To set up these hooks, install [https://pre-commit.com/](pre-commit)
(e.g. using `pip install --user pre-commit`) and run `pre-commit install`.

## Citation

If you use this code, please cite the following publication:

```bibtex
@article{10.1063/5.0219015,
    author = {Chuiko, Valerii and Richards, Addison D. S. and Sánchez-Díaz, Gabriela and Martínez-González, Marco and Sanchez, Wesley and B. Da Rosa, Giovanni and Richer, Michelle and Zhao, Yilin and Adams, William and Johnson, Paul A. and Heidar-Zadeh, Farnaz and Ayers, Paul W.},
    title = {ModelHamiltonian: A Python-scriptable library for generating 0-, 1-, and 2-electron integrals},
    journal = {The Journal of Chemical Physics},
    volume = {161},
    number = {13},
    pages = {132503},
    year = {2024},
    month = {10},
    issn = {0021-9606},
    doi = {10.1063/5.0219015},
    url = {https://doi.org/10.1063/5.0219015},
    eprint = {https://pubs.aip.org/aip/jcp/article-pdf/doi/10.1063/5.0219015/20195032/132503\_1\_5.0219015.pdf},
}
```
=======
To set up these hooks, install [https://pre-commit.com/](https://pre-commit.com)
(e.g. using `pip install --user pre-commit`) and run `pre-commit install`.
>>>>>>> 5c44f1f2
<|MERGE_RESOLUTION|>--- conflicted
+++ resolved
@@ -38,8 +38,7 @@
 
 We also recommend installing pre-commit hooks. That ensure certain basic coding
 style issues can be detected and fixed before submitting the pull request.
-<<<<<<< HEAD
-To set up these hooks, install [https://pre-commit.com/](pre-commit)
+To set up these hooks, install [https://pre-commit.com/](https://pre-commit.com)
 (e.g. using `pip install --user pre-commit`) and run `pre-commit install`.
 
 ## Citation
@@ -61,8 +60,4 @@
     url = {https://doi.org/10.1063/5.0219015},
     eprint = {https://pubs.aip.org/aip/jcp/article-pdf/doi/10.1063/5.0219015/20195032/132503\_1\_5.0219015.pdf},
 }
-```
-=======
-To set up these hooks, install [https://pre-commit.com/](https://pre-commit.com)
-(e.g. using `pip install --user pre-commit`) and run `pre-commit install`.
->>>>>>> 5c44f1f2
+```