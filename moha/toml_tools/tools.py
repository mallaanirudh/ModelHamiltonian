--- conflicted
+++ resolved
@@ -174,14 +174,10 @@
             "moltype 'molfile'.")
     else:
         mol_file = data["system"]["molfile"]
-<<<<<<< HEAD
 
     bonded_atoms = 0
-    bonded_atom_idx = {}
     with open(mol_file, "r") as f:
-=======
-    with open(mol_file) as f:
->>>>>>> a18e80f2
+        bonded_atom_idx = {}
         for line_num, line in enumerate(f, start=1):
             # skip first 3 header lines
             if line_num <= 3:
